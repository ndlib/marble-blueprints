--- conflicted
+++ resolved
@@ -23,18 +23,6 @@
 });
 
 const imageServiceContext = app.node.tryGetContext('iiifImageService');
-<<<<<<< HEAD
-new IIIF.DeploymentPipelineStack(app, `${namespace}-image-service-deployment`, {
-  createDns,
-  oauthTokenPath,
-  namespace,
-  domainStackName: `${namespace}-domain`,
-  foundationStack,
-  ...imageServiceContext
-});
-
-=======
->>>>>>> 5ec263d0
 const userContentContext = {
   allowedOrigins: app.node.tryGetContext('userContent:allowedOrigins'),
   lambdaCodePath: app.node.tryGetContext('userContent:lambdaCodePath'),
@@ -67,9 +55,10 @@
 }
 new IIIF.DeploymentPipelineStack(app, `${namespace}-image-service-deployment`, {
   createDns,
-  domainStackName,
+  domainStackName: `${namespace}-domain`,
   oauthTokenPath,
   namespace,
+  foundationStack,
   ...imageServiceContext
 });
 new userContent.UserContentStack(app, `${namespace}-user-content`, userContentContext);
@@ -85,11 +74,7 @@
   oauthTokenPath,
   owner,
   contact,
-<<<<<<< HEAD
-  slackNotifyStackName,
-  ...userContentContext,
-=======
+  namespace,
   ...imageProcessingContext,
->>>>>>> 5ec263d0
 });
 app.node.applyAspect(new StackTags());