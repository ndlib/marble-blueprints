--- conflicted
+++ resolved
@@ -96,15 +96,9 @@
           },
           pre_build: {
             commands: [
-<<<<<<< HEAD
               `cd ${appSourceDir}`,
-              ...(props.appBuildCommands || [])
+              ...(props.appBuildCommands || []),
             ]
-=======
-              `cd $CODEBUILD_SRC_DIR_${props.appSourceArtifact.artifactName}`,
-              ...(props.appBuildCommands || []),
-            ],
->>>>>>> 9fba5977
           },
           build: {
             commands: [
