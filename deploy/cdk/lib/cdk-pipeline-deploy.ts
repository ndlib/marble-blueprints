import { BuildSpec, LinuxBuildImage, PipelineProject, PipelineProjectProps } from '@aws-cdk/aws-codebuild';
import { Artifact } from '@aws-cdk/aws-codepipeline';
import { CodeBuildAction } from '@aws-cdk/aws-codepipeline-actions';
import { PolicyStatement } from '@aws-cdk/aws-iam';
import { Construct, Fn } from '@aws-cdk/core';

export interface ICDKPipelineDeployProps extends PipelineProjectProps {
  /**
   * The name of the stack that this project will deploy to. Will add
   * permissions to create change sets on these stacks.
   */
  readonly targetStack: string;
  /**
   * The stack names that the target stack will depend on. Will add permissions
   * to also create change sets on these stacks. Note: This can be ignored
   * if using the cdk deploy --exclusively option.
   */
  readonly dependsOnStacks: string[];

  /**
   * Infrastructure source artifact. Must include the cdk code
   */
  readonly infraSourceArtifact: Artifact;

  /**
   * Application source artifact.
   */
  readonly appSourceArtifact: Artifact;

  /** 
   * Subdirectory of the infrastructure source where the cdk code can be found, without leading /
   * The action created will use infra source as primary input, so this should be a subdir of the 
   * CODEBUILD_SRC_DIR environment variable
   */
  readonly cdkDirectory?: string;

  /**
   * Namespace to use for stack names etc
   */
  readonly namespace: string;

  /**
   * Any additional key value pairs to pass as additional --context overrides when deploying
   */
  readonly additionalContext?: { [key: string]: string };

  readonly appBuildCommands?: string[];
  readonly postDeployCommands?: string[];
  readonly outputFiles?: string[];
  readonly outputArtifacts?: Artifact[];
};

/**
 * Convenience class for creating a PipelineProject and Action that will use cdk to deploy
 * the service stacks in this application. Primarily handles adding the necessary
 * permissions for cdk to make changes to the target stacks involved.
 */
export class CDKPipelineDeploy extends Construct {
  public readonly project: PipelineProject;
  public readonly action: CodeBuildAction;

  constructor(scope: Construct, id: string, props: ICDKPipelineDeployProps) {
    super(scope, id);

    let addtlContext = '';
    if(props.additionalContext !== undefined){
      Object.entries(props.additionalContext).forEach((val) => {
        addtlContext += ` -c "${val[0]}=${val[1]}"`;
      });
    }
    this.project = new PipelineProject(scope, `${id}Project`, {
      environment: {	
        buildImage: LinuxBuildImage.STANDARD_4_0,
        privileged: true,
      },
      buildSpec: BuildSpec.fromObject({
        artifacts: {
          files: props.outputFiles || []
        },
        phases: {
          install: {
            commands: [
              `cd $CODEBUILD_SRC_DIR/${props.cdkDirectory || ''}`,
              'yarn install',
            ],
            'runtime-versions': {
<<<<<<< HEAD
              nodejs: '12.x',
=======
              nodejs: '10.x',
>>>>>>> 5ec263d0
            },
          },
          pre_build: {
            commands: [
              `cd $CODEBUILD_SRC_DIR_${props.appSourceArtifact.artifactName}`,
              ...(props.appBuildCommands || [])
            ]
          },
          build: {
            commands: [
              `cd $CODEBUILD_SRC_DIR/${props.cdkDirectory || ''}`, 
              `npm run cdk deploy -- ${props.targetStack} \
                --require-approval never --exclusively \
                -c "namespace=${props.namespace}" ${addtlContext}`
            ]
          },
          post_build: {
            commands: props.postDeployCommands || [],
          },
        },
        version: '0.2',
      }),
    });

    // CDK will try to read logs when generating output for failed events
    this.project.addToRolePolicy(new PolicyStatement({
      actions: [ 'logs:DescribeLogGroups'],
      resources: [ '*' ],
    }));
    
    // Anytime cdk deploys a stack without --exclusively, it will try to also update the stacks it depends on.
    // So, we need to give the pipeline permissions to update the target stack and the stacks it depends on.
    this.project.addToRolePolicy(new PolicyStatement({
      actions: [
        'cloudformation:CreateChangeSet',
        'cloudformation:DeleteStack',
        'cloudformation:DeleteChangeSet',
        'cloudformation:DescribeChangeSet',
        'cloudformation:DescribeStacks',
        'cloudformation:DescribeStackEvents',
        'cloudformation:ExecuteChangeSet',
        'cloudformation:GetTemplate',
      ],
      resources: [props.targetStack, ...props.dependsOnStacks].map(s => Fn.sub('arn:aws:cloudformation:${AWS::Region}:${AWS::AccountId}:stack/' + s + '/*')),
    }));

    // Add permissions to read CDK bootstrap stack/bucket
    this.project.addToRolePolicy(new PolicyStatement({
      actions: ['cloudformation:DescribeStacks'],
      resources: [ Fn.sub('arn:aws:cloudformation:${AWS::Region}:${AWS::AccountId}:stack/CDKToolkit/*') ],
    }));
    this.project.addToRolePolicy(new PolicyStatement({
      // TODO: Is there a way to get the bucket name?
      actions: [
        's3:ListBucket',
        's3:GetObject',
        's3:PutObject',
        's3:ListBucketVersions',
        's3:GetBucketLocation',
        's3:GetBucketPolicy',
      ],
      resources: [ 'arn:aws:s3:::cdktoolkit-stagingbucket-*' ],
    }));

    this.action = new CodeBuildAction({
      actionName: 'Deploy',
      input: props.infraSourceArtifact,
      extraInputs: [props.appSourceArtifact],
      project: this.project,
      runOrder: 1,
      outputs: props.outputArtifacts || [],
    });
  }
};<|MERGE_RESOLUTION|>--- conflicted
+++ resolved
@@ -84,11 +84,7 @@
               'yarn install',
             ],
             'runtime-versions': {
-<<<<<<< HEAD
               nodejs: '12.x',
-=======
-              nodejs: '10.x',
->>>>>>> 5ec263d0
             },
           },
           pre_build: {
