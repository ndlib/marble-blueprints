import { Certificate, CertificateValidation, ICertificate } from "@aws-cdk/aws-certificatemanager"
import { IVpc, Vpc } from "@aws-cdk/aws-ec2"
import { Cluster, ICluster } from "@aws-cdk/aws-ecs"
import { ILogGroup, LogGroup, RetentionDays } from "@aws-cdk/aws-logs"
import { HostedZone, IHostedZone } from "@aws-cdk/aws-route53"
import { Bucket, BucketAccessControl, HttpMethods, IBucket } from "@aws-cdk/aws-s3"
<<<<<<< HEAD
import { Construct, Duration, RemovalPolicy, Stack, StackProps } from "@aws-cdk/core"
=======
import { Construct, Duration, RemovalPolicy, Stack, StackProps, Fn, CfnOutput } from "@aws-cdk/core"
import { StringParameter } from "@aws-cdk/aws-ssm"
>>>>>>> 62361806


export interface IBaseStackProps extends StackProps {
  /**
   * The domain name to use for Route53 zones and recordsets and
   * ACM certificates
   */
  readonly domainName: string;

  /**
   * If given, it will use the given Route53 Zone for this Vpc/DomainName
   * instead of creating one.
   *
   * Note: When using this option, this stack will not share the zone properties
   * via export/import to dependent stacks. Dependent stacks will need to
   * also be deployed with the same option used when the FoundationStack was
   * deployed.
   */
  readonly useExistingDnsZone?: boolean;

  /**
   * If given, it will use the given Vpc instead of creating one.
   *
   * Note: When using this option, this stack will not share the vpc properties
   * via export/import to dependent stacks. Dependent stacks will need to
   * also be deployed with the same option used when the FoundationStack was
   * deployed.
   */
  readonly useVpcId?: string;
}

export class FoundationStack extends Stack {
  /**
   * The VPC to place all services related to this application
   */
  public readonly vpc: IVpc

  /**
   * The Route53 zone (only created if doCreateZone is true)
   */
  public readonly hostedZone: IHostedZone

  /**
   * Wildcard certificate for all components of this application
   */
  public readonly certificate: ICertificate

  /**
   * Shared cluster for any ECS tasks/services in this application
   */
  public readonly cluster: ICluster

  /**
   * The shared log bucket to place all logs for components in this application
   */
  public readonly logBucket: IBucket

  /**
   * The shared log group to place all logs for components in this application
   */
  public readonly logGroup: ILogGroup

  /**
   * Shared bucket for holding publicly available assets such as IIIF manifests and images.
   * Do not put secrets/private objects here.
   */
  public readonly publicBucket: IBucket

  /**
   * The path to an SSM parameter where the name of the public bucket will be stored.
   */
  public readonly publicBucketParam: string

  constructor(scope: Construct, id: string, props: IBaseStackProps) {
    super(scope, id, props)

    if(props.useVpcId) {
      this.vpc = Vpc.fromLookup(this, 'VPC', { vpcId: props.useVpcId })
    } else {
      this.vpc = new Vpc(this, 'VPC', {
        maxAzs: 2,
      })
    }

    let certificateValidation = CertificateValidation.fromDns()
    if (props.useExistingDnsZone) {
      this.hostedZone = HostedZone.fromLookup(this, 'HostedZone', { domainName: props.domainName })
    } else {
      this.hostedZone = new HostedZone(this, 'HostedZone', {
        zoneName: props.domainName,
      })
      certificateValidation = CertificateValidation.fromDns(this.hostedZone)
    }

    this.certificate = new Certificate(this, 'Certificate', {
      domainName: `*.${props.domainName}`,
      validation: certificateValidation,
    })

    this.cluster = new Cluster(this, 'Cluster', { vpc: this.vpc })

    this.logBucket = new Bucket(this, 'LogBucket', {
      accessControl: BucketAccessControl.LOG_DELIVERY_WRITE,
      versioned: true,
      removalPolicy: RemovalPolicy.DESTROY,
      lifecycleRules: [{ enabled: true, expiration: Duration.days(365 * 10), noncurrentVersionExpiration: Duration.days(1) }],
    })

    this.logGroup = new LogGroup(this, 'SharedLogGroup', {
      retention: RetentionDays.ONE_YEAR,
    })

    this.publicBucket = new Bucket(this, 'PublicBucket', {
      cors: [
        {
          allowedHeaders: [
            "*",
          ],
          allowedMethods: [
            HttpMethods.GET,
          ],
          allowedOrigins: [ `*.${props.domainName}`],
          maxAge: 3600,
        }],
      serverAccessLogsBucket: this.logBucket,
      serverAccessLogsPrefix: 's3/data-broker/',
      websiteIndexDocument: 'index.html',
      publicReadAccess: true,
    })
    this.publicBucketParam = `/all/stacks/${this.stackName}/publicBucket`
    new StringParameter(this, 'PublicBucketParam', {
      stringValue: this.publicBucket.bucketName,
      parameterName: this.publicBucketParam,
    })
  }
}<|MERGE_RESOLUTION|>--- conflicted
+++ resolved
@@ -4,12 +4,8 @@
 import { ILogGroup, LogGroup, RetentionDays } from "@aws-cdk/aws-logs"
 import { HostedZone, IHostedZone } from "@aws-cdk/aws-route53"
 import { Bucket, BucketAccessControl, HttpMethods, IBucket } from "@aws-cdk/aws-s3"
-<<<<<<< HEAD
-import { Construct, Duration, RemovalPolicy, Stack, StackProps } from "@aws-cdk/core"
-=======
 import { Construct, Duration, RemovalPolicy, Stack, StackProps, Fn, CfnOutput } from "@aws-cdk/core"
 import { StringParameter } from "@aws-cdk/aws-ssm"
->>>>>>> 62361806
 
 
 export interface IBaseStackProps extends StackProps {
