--- conflicted
+++ resolved
@@ -190,11 +190,8 @@
       elasticSearchDomainName: props.testElasticStack.domainName,
       graphqlApiUrlKeyPath: props.testMaintainMetadataStack.graphqlApiUrlKeyPath,
       graphqlApiKeyKeyPath: props.testMaintainMetadataStack.graphqlApiKeyKeyPath,
-<<<<<<< HEAD
       buildEnvirionment: 'test',
-=======
       maintainMetadataKeyBase: props.testMaintainMetadataStack.maintainMetadataKeyBase,
->>>>>>> dd70f7b1
     }
     if (subAppSourceArtifact !== undefined) {
       s3syncTestProps.extraBuildArtifacts = [subAppSourceArtifact]
@@ -259,11 +256,8 @@
       elasticSearchDomainName: props.prodElasticStack.domainName,
       graphqlApiUrlKeyPath: props.prodMaintainMetadataStack.graphqlApiUrlKeyPath,
       graphqlApiKeyKeyPath: props.prodMaintainMetadataStack.graphqlApiKeyKeyPath,
-<<<<<<< HEAD
       buildEnvirionment: 'production',
-=======
       maintainMetadataKeyBase: props.prodMaintainMetadataStack.maintainMetadataKeyBase,
->>>>>>> dd70f7b1
     }
     if (subAppSourceArtifact !== undefined) {
       s3syncProdProps.extraBuildArtifacts = [subAppSourceArtifact]
