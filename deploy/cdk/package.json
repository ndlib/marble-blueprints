--- conflicted
+++ resolved
@@ -11,15 +11,9 @@
     "cdk": "cdk"
   },
   "devDependencies": {
-<<<<<<< HEAD
     "@aws-cdk/assert": "^1.55.0",
     "@types/jest": "^24.0.25",
     "aws-cdk": "^1.55.0",
-=======
-    "@aws-cdk/assert": "1.54.0",
-    "@types/jest": "^24.0.25",
-    "aws-cdk": "1.54.0",
->>>>>>> 5ec263d0
     "jest": "^24.9.0",
     "ts-jest": "^24.3.0",
     "ts-node": "^8.6.0",
@@ -28,39 +22,24 @@
     "typescript": "~3.6.2"
   },
   "dependencies": {
-<<<<<<< HEAD
     "@aws-cdk/aws-apigateway": "^1.55.0",
     "@aws-cdk/aws-codepipeline": "^1.55.0",
     "@aws-cdk/aws-codepipeline-actions": "^1.55.0",
     "@aws-cdk/aws-dynamodb": "^1.55.0",
     "@aws-cdk/aws-ec2": "^1.55.0",
     "@aws-cdk/aws-ecs": "^1.55.0",
+    "@aws-cdk/aws-events-targets": "1.55.0",
     "@aws-cdk/aws-lambda": "^1.55.0",
+    "@aws-cdk/aws-lambda-event-sources": "1.55.0",
     "@aws-cdk/aws-logs": "^1.55.0",
     "@aws-cdk/aws-route53": "^1.55.0",
     "@aws-cdk/aws-s3": "^1.55.0",
     "@aws-cdk/aws-ssm": "^1.55.0",
     "@aws-cdk/core": "^1.55.0",
+    "@aws-cdk/custom-resources": "1.55.0",
     "@ndlib/ndlib-cdk": "^1.5.0",
     "@types/source-map-support": "^0.5.2",
     "constructs": "^3.0.2",
     "source-map-support": "^0.5.16"
-=======
-    "@aws-cdk/aws-apigateway": "1.54.0",
-    "@aws-cdk/aws-codepipeline": "1.54.0",
-    "@aws-cdk/aws-codepipeline-actions": "1.54.0",
-    "@aws-cdk/aws-dynamodb": "1.54.0",
-    "@aws-cdk/aws-ec2": "1.54.0",
-    "@aws-cdk/aws-events-targets": "1.54.0",
-    "@aws-cdk/aws-lambda": "1.54.0",
-    "@aws-cdk/aws-lambda-event-sources": "1.54.0",
-    "@aws-cdk/aws-s3": "1.54.0",
-    "@aws-cdk/aws-ssm": "1.54.0",
-    "@aws-cdk/core": "1.54.0",
-    "@aws-cdk/custom-resources": "1.54.0",
-    "@ndlib/ndlib-cdk": "^1.2.2",
-    "@types/node": "^14.0.24",
-    "source-map-support": "^0.5.19"
->>>>>>> 5ec263d0
   }
 }