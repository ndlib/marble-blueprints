{
  "name": "base",
  "version": "0.1.0",
  "bin": {
    "base": "bin/base.js"
  },
  "scripts": {
    "build": "tsc",
    "watch": "tsc -w",
    "test": "jest",
    "cdk": "cdk",
    "format": "eslint . --ext .js,.jsx,.ts,.tsx --quiet --fix",
    "lint": "eslint . --ext .js,.jsx,.ts,.tsx"
  },
  "devDependencies": {
    "@aws-cdk/assert": "^1.75.0",
    "@aws-cdk/cx-api": "^1.75.0",
    "@types/jest": "^26.0.15",
    "@typescript-eslint/eslint-plugin": "^4.9.0",
    "@typescript-eslint/parser": "^4.9.0",
    "aws-cdk": "^1.75.0",
    "eslint": "^7.14.0",
    "eslint-plugin-jest": "^24.1.3",
    "jest": "^26.6.3",
    "ts-jest": "^26.4.4",
    "ts-node": "^9.0.0",
    "typescript": "^4.1.2"
  },
  "dependencies": {
    "@aws-cdk/aws-apigateway": "^1.75.0",
    "@aws-cdk/aws-appsync": "^1.75.0",
    "@aws-cdk/aws-cloudfront-origins": "^1.75.0",
    "@aws-cdk/aws-codepipeline": "^1.75.0",
    "@aws-cdk/aws-codepipeline-actions": "^1.75.0",
    "@aws-cdk/aws-dynamodb": "^1.75.0",
    "@aws-cdk/aws-ec2": "^1.75.0",
    "@aws-cdk/aws-ecs": "^1.75.0",
    "@aws-cdk/aws-elasticsearch": "^1.75.0",
    "@aws-cdk/aws-events-targets": "^1.75.0",
    "@aws-cdk/aws-lambda": "^1.75.0",
    "@aws-cdk/aws-lambda-event-sources": "^1.75.0",
    "@aws-cdk/aws-logs": "^1.75.0",
    "@aws-cdk/aws-route53": "^1.75.0",
    "@aws-cdk/aws-s3": "^1.75.0",
    "@aws-cdk/aws-ssm": "^1.75.0",
    "@aws-cdk/aws-stepfunctions-tasks": "^1.75.0",
    "@aws-cdk/core": "^1.75.0",
    "@aws-cdk/custom-resources": "^1.75.0",
    "@ndlib/ndlib-cdk": "^1.5.0",
    "@types/source-map-support": "^0.5.2",
<<<<<<< HEAD
    "constructs": "^3.2.37",
=======
    "constructs": "^3.2.49",
>>>>>>> 83951176
    "leaked-handles": "^5.2.0",
    "source-map-support": "^0.5.16"
  }
}<|MERGE_RESOLUTION|>--- conflicted
+++ resolved
@@ -48,11 +48,7 @@
     "@aws-cdk/custom-resources": "^1.75.0",
     "@ndlib/ndlib-cdk": "^1.5.0",
     "@types/source-map-support": "^0.5.2",
-<<<<<<< HEAD
-    "constructs": "^3.2.37",
-=======
     "constructs": "^3.2.49",
->>>>>>> 83951176
     "leaked-handles": "^5.2.0",
     "source-map-support": "^0.5.16"
   }
