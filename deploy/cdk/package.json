{
  "name": "base",
  "version": "0.1.0",
  "bin": {
    "base": "bin/base.js"
  },
  "scripts": {
    "build": "tsc",
    "watch": "tsc -w",
    "test": "jest",
    "cdk": "cdk"
  },
  "devDependencies": {
    "@aws-cdk/assert": "^1.56.0",
<<<<<<< HEAD
    "@types/jest": "^24.0.25",
    "aws-cdk": "^1.56.0",
    "jest": "^24.9.0",
    "ts-jest": "^24.3.0",
=======
    "@types/jest": "^26.0.9",
    "aws-cdk": "^1.56.0",
    "jest": "^26.2.2",
    "ts-jest": "^26.1.4",
>>>>>>> c1123ed1
    "ts-node": "^8.6.0",
    "tslint": "^6.1.3",
    "tslint-config-prettier": "^1.18.0",
    "typescript": "~3.9.7"
  },
  "dependencies": {
    "@aws-cdk/aws-apigateway": "^1.56.0",
    "@aws-cdk/aws-codepipeline": "^1.56.0",
    "@aws-cdk/aws-codepipeline-actions": "^1.56.0",
    "@aws-cdk/aws-dynamodb": "^1.56.0",
<<<<<<< HEAD
    "@aws-cdk/aws-elasticsearch": "^1.56.0",
    "@aws-cdk/aws-ec2": "^1.56.0",
    "@aws-cdk/aws-ecs": "^1.56.0",
    "@aws-cdk/aws-events-targets": "1.56.0",
    "@aws-cdk/aws-lambda": "^1.56.0",
    "@aws-cdk/aws-lambda-event-sources": "1.56.0",
=======
    "@aws-cdk/aws-ec2": "^1.56.0",
    "@aws-cdk/aws-ecs": "^1.56.0",
    "@aws-cdk/aws-events-targets": "^1.56.0",
    "@aws-cdk/aws-lambda": "^1.56.0",
    "@aws-cdk/aws-lambda-event-sources": "^1.56.0",
>>>>>>> c1123ed1
    "@aws-cdk/aws-logs": "^1.56.0",
    "@aws-cdk/aws-route53": "^1.56.0",
    "@aws-cdk/aws-s3": "^1.56.0",
    "@aws-cdk/aws-ssm": "^1.56.0",
    "@aws-cdk/core": "^1.56.0",
<<<<<<< HEAD
    "@aws-cdk/custom-resources": "1.56.0",
=======
    "@aws-cdk/custom-resources": "^1.56.0",
>>>>>>> c1123ed1
    "@ndlib/ndlib-cdk": "^1.5.0",
    "@types/source-map-support": "^0.5.2",
    "constructs": "^3.0.2",
    "source-map-support": "^0.5.16"
  }
}<|MERGE_RESOLUTION|>--- conflicted
+++ resolved
@@ -12,17 +12,10 @@
   },
   "devDependencies": {
     "@aws-cdk/assert": "^1.56.0",
-<<<<<<< HEAD
-    "@types/jest": "^24.0.25",
-    "aws-cdk": "^1.56.0",
-    "jest": "^24.9.0",
-    "ts-jest": "^24.3.0",
-=======
     "@types/jest": "^26.0.9",
     "aws-cdk": "^1.56.0",
     "jest": "^26.2.2",
     "ts-jest": "^26.1.4",
->>>>>>> c1123ed1
     "ts-node": "^8.6.0",
     "tslint": "^6.1.3",
     "tslint-config-prettier": "^1.18.0",
@@ -33,30 +26,18 @@
     "@aws-cdk/aws-codepipeline": "^1.56.0",
     "@aws-cdk/aws-codepipeline-actions": "^1.56.0",
     "@aws-cdk/aws-dynamodb": "^1.56.0",
-<<<<<<< HEAD
     "@aws-cdk/aws-elasticsearch": "^1.56.0",
-    "@aws-cdk/aws-ec2": "^1.56.0",
-    "@aws-cdk/aws-ecs": "^1.56.0",
-    "@aws-cdk/aws-events-targets": "1.56.0",
-    "@aws-cdk/aws-lambda": "^1.56.0",
-    "@aws-cdk/aws-lambda-event-sources": "1.56.0",
-=======
     "@aws-cdk/aws-ec2": "^1.56.0",
     "@aws-cdk/aws-ecs": "^1.56.0",
     "@aws-cdk/aws-events-targets": "^1.56.0",
     "@aws-cdk/aws-lambda": "^1.56.0",
     "@aws-cdk/aws-lambda-event-sources": "^1.56.0",
->>>>>>> c1123ed1
     "@aws-cdk/aws-logs": "^1.56.0",
     "@aws-cdk/aws-route53": "^1.56.0",
     "@aws-cdk/aws-s3": "^1.56.0",
     "@aws-cdk/aws-ssm": "^1.56.0",
     "@aws-cdk/core": "^1.56.0",
-<<<<<<< HEAD
-    "@aws-cdk/custom-resources": "1.56.0",
-=======
     "@aws-cdk/custom-resources": "^1.56.0",
->>>>>>> c1123ed1
     "@ndlib/ndlib-cdk": "^1.5.0",
     "@types/source-map-support": "^0.5.2",
     "constructs": "^3.0.2",
