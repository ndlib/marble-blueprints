AWSTemplateFormatVersion: "2010-09-09"
Description: >
  - Creates a CodeBuild Project to pull the manifest pipeline GitHub repository,
  build the lambdas and StepFunctions and package them for deployment.
  - Creates a CodePipeline that has a specific CodeBuild associated,
  which creates a changed set from the package and deploys it to test and production.
  - Requires the iiif-service pipeline to be built.

Parameters:
  InfrastructureStackName:
    Type: String
    Default: marble-app-infrastructure
    Description: The name of the parent infrastructure/networking stack that you created. Necessary
                 to locate and reference resources created by that stack.
  DomainStackName:
    Type: String
    Default: marble-domain
    Description: The name of the parent domain stack that you created. Necessary
                 to locate and reference resources created by that stack.
  ProdStackName:
    Type: String
    Description: The name of the CloudFormation stack to use when creating the production resources
    Default: "marble-manifest-prod"
    MaxLength: 24
  ProdHostnamePrefix:
    Type: String
    Description: Hostname prefix for the production manifest bucket CDN
    MaxLength: 63
    AllowedPattern: ^$|(?!-)[a-zA-Z0-9-.]{1,63}(?<!-)
    ConstraintDescription: Must be a valid hostname prefix.
  TestStackName:
    Type: String
    Description: The name of the CloudFormation stack to use when creating the test resources
    Default: "marble-manifest-test"
    MaxLength: 24
  TestHostnamePrefix:
    Type: String
    Description: Hostname prefix for the test manifest bucket CDN
    MaxLength: 63
    AllowedPattern: ^$|(?!-)[a-zA-Z0-9-.]{1,63}(?<!-)
    ConstraintDescription: Must be a valid hostname prefix.
  CreateDNSRecord:
    Type: String
    Default: "True"
    Description: If True, will attempt to create a Route 53 DNS record for the test and prod stacks.
  ConfigurationRepoName:
    Type: String
    Description: The GitHub repo for the cloudfromation blueprints
    Default: marble-blueprints
  ConfigurationRepoBranchName:
    Type: String
    Description: The GitHub repo branch the codepipeline should checkout to run blueprints from
    Default: master
  ManifestPipelineRepoName:
    Type: String
    Description: The GitHub repo name
    Default: marble-manifest-pipeline
  ManifestPipelineRepoBranch:
    Type: String
    Description: The GitHub repo branch code pipelines should watch for changes on
    Default: master
  GitHubUser:
    Type: String
    Description: GitHub UserName. This username must have access to the GitHubToken.
    Default: ndlib
  GitHubToken:
    NoEcho: true
    Type: String
    Description: "Secret. OAuthToken with access to Repo. Long string of characters and digits. Go to https://github.com/settings/tokens"
  ImageServiceTestStackName:
    Type: String
    Default: "marble-image-service-test"
    Description: The name of the test IIIF image service stack
  ImageServiceProdStackName:
    Type: String
    Default: "marble-image-service-prod"
    Description: The name of the production IIIF image service stack
  DataBrokerStackName:
    Type: String
    Default: "marble-data-broker"
    Description: The name of the shared data broker stack
  AppConfigPathProd:
    Type: String
    Default: "/all/marble-manifest-pipeline-prod"
    Description: The path the keys for parameter store should be read and written to for config
  AppConfigPathTest:
    Type: String
    Default: "/all/marble-manifest-pipeline-test"
    Description: The path the keys for parameter store should be read and written to for config
  ContactTag:
    Type: String
    Description: The Contact tag to add to the deployed stacks
  OwnerTag:
    Type: String
    Description: The Owner tag to add to the deployed stacks
  SentryDsn:
    Type: String
    Description: The sentry data source name(DSN)

Outputs:

  PipelineName:
    Description: The name of the pipeline created by this stack
    Value: !Ref ProjectPipeline
    Export:
      Name: !Join [ ':', [ !Ref 'AWS::StackName', 'PipelineName']]

  ApprovalTopic:
    Description: The manual approval SNS topic
    Value: !Ref ApprovalTopic
    Export:
      Name: !Join [ ':', [ !Ref 'AWS::StackName', 'ApprovalTopic']]

Resources:
  ImageProcessorContainerRepository:
    Type: AWS::ECR::Repository

  CodeBuildTrustRole:
    Type: 'AWS::IAM::Role'
    Properties:
      AssumeRolePolicyDocument:
        Statement:
          - Effect: Allow
            Principal:
              Service:
                - codebuild.amazonaws.com
            Action: 'sts:AssumeRole'
      Path: /
  CodeBuildRolePolicy:
    Type: 'AWS::IAM::Policy'
    Properties:
      PolicyName: CodeBuildRolePolicy
      PolicyDocument:
        Statement:
          - Effect: Allow
            Action:
              - 'logs:CreateLogGroup'
              - 'logs:CreateLogStream'
              - 'logs:PutLogEvents'
            Resource: !Sub 'arn:aws:logs:${AWS::Region}:${AWS::AccountId}:log-group:/aws/codebuild/${AWS::StackName}-*'
          - Effect: Allow
            Resource: !Sub
              - '${PipelineBucketArn}/*'
              - PipelineBucketArn: !GetAtt S3Bucket.Arn
            Action:
              - 's3:GetObject'
              - 's3:PutObject'
          # The codebuild pipeline is going to create ECR records. Need to allow certain permissions for the authorization
          - Effect: Allow
            Action:
              - 'ecr:InitiateLayerUpload'
              - 'ecr:UploadLayerPart'
              - 'ecr:BatchCheckLayerAvailability'
              - 'ecr:GetDownloadUrlForLayer'
              - 'ecr:GetRepositoryPolicy'
              - 'ecr:DescribeRepositories'
              - 'ecr:ListImages'
              - 'ecr:DescribeImages'
              - 'ecr:BatchGetImage'
              - 'ecr:CompleteLayerUpload'
              - 'ecr:PutImage'
            Resource:
              - !Sub 'arn:aws:ecr:${AWS::Region}:${AWS::AccountId}:repository/${ImageProcessorContainerRepository}'
          - Effect: Allow
            Action:
              - 'ecr:GetAuthorizationToken'
            Resource: '*'
          - Effect: Allow
            Action:
              - ssm:GetParameters
            Resource:
              - !Sub "arn:aws:ssm:${AWS::Region}:${AWS::AccountId}:parameter/esu/github/ndlib-git/oauth"
              - !Sub "arn:aws:ssm:${AWS::Region}:${AWS::AccountId}:parameter/all/stacks/${ImageServiceProdStackName}/hostname"
              - !Sub "arn:aws:ssm:${AWS::Region}:${AWS::AccountId}:parameter/all/stacks/${ImageServiceTestStackName}/hostname"

      Roles:
        - !Ref CodeBuildTrustRole
  CloudFormationTrustRole:
    Type: 'AWS::IAM::Role'
    Properties:
      AssumeRolePolicyDocument:
        Statement:
          - Effect: Allow
            Principal:
              Service:
                - cloudformation.amazonaws.com
            Action: 'sts:AssumeRole'
      Path: /
  CloudFormationRolePolicy:
    Type: 'AWS::IAM::Policy'
    Properties:
      PolicyName: CloudFormationRolePolicy
      PolicyDocument:
        Statement:
          # Allow the manifest-pipeline.yml to create any state machines it needs, using its stack name as a base for the name
          - Action:
              - 'states:CreateStateMachine'
              - 'states:DeleteStateMachine'
              - 'states:TagResource'
              - 'states:UpdateStateMachine'
            Resource:
              - !Sub 'arn:aws:states:${AWS::Region}:${AWS::AccountId}:stateMachine:*'
            Effect: 'Allow'
          # Allow the manifest-pipeline.yml to create any buckets it needs, using its stack name as a base for the name
          - Action:
              - 's3:CreateBucket'
              - 's3:DeleteBucket'
              - 's3:PutBucketLogging'
              - 's3:GetBucketCORS'
              - 's3:PutBucketCORS'
              - 's3:DeleteBucketPolicy'
              - 's3:PutBucketPolicy'
              - 's3:GetBucketPolicy'
              - 's3:PutBucketNotification'
            Resource:
              - !Sub 'arn:aws:s3:::${TestStackName}*'
              - !Sub 'arn:aws:s3:::${ProdStackName}*'
            Effect: 'Allow'
          # Allow the pipeline to change ACLs on the logging bucket since the it deploys a Cloudfront that needs to put logs here
          - Action:
              - 's3:PutBucketAcl'
              - 's3:GetBucketAcl'
            Resource:
              - !Sub
                - 'arn:aws:s3:::${ResolvedBucketName}'
                - ResolvedBucketName:
                    Fn::ImportValue: !Join [':', [!Ref InfrastructureStackName, 'LogBucket']]
            Effect: 'Allow'
          # Allow reading from the Pipeline's artifact bucket. Required to deploy the built lambda zips
          - Action:
              - s3:GetObject
            Resource:
              - !GetAtt S3Bucket.Arn
              - Fn::Join:
                  - ""
                  -
                    - !GetAtt S3Bucket.Arn
                    - "/*"
            Effect: Allow
          # Allow the role to read from SSM for the specific template parameters that are needed by manifest-pipeline.yml
          - Action:
              - 'ssm:Get*'
            Resource:
              - !Sub "arn:aws:ssm:${AWS::Region}:${AWS::AccountId}:parameter/all/stacks/${DataBrokerStackName}/*"
              - !Sub "arn:aws:ssm:${AWS::Region}:${AWS::AccountId}:parameter/all/stacks/${ImageServiceTestStackName}/*"
              - !Sub "arn:aws:ssm:${AWS::Region}:${AWS::AccountId}:parameter/all/stacks/${ImageServiceProdStackName}/*"
            Effect: Allow
          # Allow the role to create SSM resources specified by manifest-pipeline.yml
          - Action:
            - 'ssm:Delete*'
            - 'ssm:Put*'
            - 'ssm:AddTags*'
            - 'ssm:RemoveTagsFromResource'
            - 'ssm:GetParameters'
            Resource:
              - !Sub "arn:aws:ssm:${AWS::Region}:${AWS::AccountId}:parameter/all/stacks/${TestStackName}/*"
              - !Sub "arn:aws:ssm:${AWS::Region}:${AWS::AccountId}:parameter/all/stacks/${ProdStackName}/*"
              - !Sub "arn:aws:ssm:${AWS::Region}:${AWS::AccountId}:parameter${AppConfigPathProd}/*"
              - !Sub "arn:aws:ssm:${AWS::Region}:${AWS::AccountId}:parameter${AppConfigPathTest}/*"
            Effect: Allow
          - Action:
              - 'lambda:*'
            Resource:
              - !Sub 'arn:aws:lambda:${AWS::Region}:${AWS::AccountId}:function:${TestStackName}-*'
              - !Sub 'arn:aws:lambda:${AWS::Region}:${AWS::AccountId}:function:${ProdStackName}-*'
<<<<<<< HEAD
              - !Sub 'arn:aws:lambda:${AWS::Region}:${AWS::AccountId}:layer:*'
=======
              - !Sub 'arn:aws:lambda:${AWS::Region}:${AWS::AccountId}:layer:*-manifest-layer'
              - !Sub 'arn:aws:lambda:${AWS::Region}:${AWS::AccountId}:layer:*-sentry-layer'
>>>>>>> e024f7e6
            Effect: Allow
          - Action:
              - 'iam:GetRole'
              - 'iam:CreateRole'
              - 'iam:DeleteRole'
              - 'iam:CreatePolicy'
              - 'iam:AttachRolePolicy'
              - 'iam:DetachRolePolicy'
              - 'iam:DeleteRolePolicy'
              - 'iam:PutRolePolicy'
              - 'iam:PassRole'
            Resource:
              - !Sub 'arn:aws:iam::${AWS::AccountId}:role/${TestStackName}-*'
              - !Sub 'arn:aws:iam::${AWS::AccountId}:role/${ProdStackName}-*'
            Effect: Allow
          # Allow the Pipeline to create IAM policies defined in manifest-pipeline.yml and attach them to the shared roles in app-infrastructure.yml
          - Action:
              - 'iam:CreatePolicy'
              - 'iam:DeletePolicy'
              - 'iam:GetPolicy'
              - 'iam:CreatePolicyVersion'
              - 'iam:DeletePolicyVersion'
              - 'iam:ListPolicyVersions'
              - 'iam:AttachRolePolicy'
              - 'iam:DetachRolePolicy'
              # For some reason it needs permission to describe the state machine when creating DebugPermissions for the test/prod stacks
              - 'states:DescribeStateMachine'
            Resource:
              - !Sub
                - 'arn:aws:iam::${AWS::AccountId}:role/${ResolvedDataAdminRoleName}'
                - ResolvedDataAdminRoleName: !ImportValue
                    Fn::Sub: ${InfrastructureStackName}:DataAdminRoleName
              - !Sub
                - 'arn:aws:iam::${AWS::AccountId}:role/${ResolvedDebugRoleName}'
                - ResolvedDebugRoleName: !ImportValue
                    Fn::Sub: ${InfrastructureStackName}:DebugRoleName
              - !Sub 'arn:aws:iam::${AWS::AccountId}:policy/${TestStackName}-*'
              - !Sub 'arn:aws:iam::${AWS::AccountId}:policy/${ProdStackName}-*'
              - !Sub 'arn:aws:states:${AWS::Region}:${AWS::AccountId}:stateMachine:${TestStackName}-*'
              - !Sub 'arn:aws:states:${AWS::Region}:${AWS::AccountId}:stateMachine:${ProdStackName}-*'
            Effect: Allow
          - Action:
              - 'cloudformation:CreateChangeSet'
            Resource: !Sub arn:aws:cloudformation:${AWS::Region}:aws:transform/Serverless-2016-10-31
            Effect: Allow
          - Action:
              - 'cloudfront:CreateDistribution'
              - 'cloudfront:CreateCloudFrontOriginAccessIdentity'
              - 'cloudfront:DeleteDistribution'
              - 'cloudfront:DeleteCloudFrontOriginAccessIdentity'
              - 'cloudfront:UpdateDistribution'
              - 'cloudfront:UpdateCloudFrontOriginAccessIdentity'
              - 'cloudfront:TagResource'
              - 'cloudfront:GetDistribution'
              - 'cloudfront:GetCloudFrontOriginAccessIdentity'
              - 'cloudfront:GetCloudFrontOriginAccessIdentityConfig'
            Resource: '*'
            Effect: Allow
          # The manifest pipeline is going to create DNS records. Need to allow certain permissions for the associated zone
          - Action:
              - 'route53:ChangeResourceRecordSets'
              - 'route53:ListResourceRecordSets'
            Resource: 'arn:aws:route53:::hostedzone/*'
            Effect: Allow
          - Action:
              - 'route53:ListHostedZones'
              - 'route53:GetChange'
            Resource: '*'
            Effect: Allow
          # The manifest pipeline is going to need to make changes to the TaskDefinition for ImageTaskDefinition
          - Action:
              - 'ecs:RegisterTaskDefinition'
              - 'ecs:DeregisterTaskDefinition'
            Resource: '*'
            Effect: Allow
          # The manifest pipeline is going to need PassRole for ImageTaskDefinition
          - Action:
              - 'iam:PassRole'
            Resource:
              - !Sub 'arn:aws:iam::${AWS::AccountId}:role/${InfrastructureStackName}-*'
            Effect: Allow
      Roles:
        - !Ref CloudFormationTrustRole
  CodePipelineTrustRole:
    Type: 'AWS::IAM::Role'
    Properties:
      AssumeRolePolicyDocument:
        Statement:
          - Effect: Allow
            Principal:
              Service:
                - codepipeline.amazonaws.com
            Action: 'sts:AssumeRole'
      Path: /
  CodePipelineRolePolicy:
    Type: 'AWS::IAM::Policy'
    Properties:
      PolicyName: CodePipelineRolePolicy
      PolicyDocument:
        Statement:
          - Action:
              - 'codebuild:StartBuild'
              - 'codebuild:BatchGetBuilds'
            Resource: !Sub 'arn:aws:codebuild:${AWS::Region}:${AWS::AccountId}:project/${AWS::StackName}*'
            Effect: Allow
          - Action:
              - 'cloudformation:DescribeStacks'
              - 'cloudformation:DescribeChangeSet'
              - 'cloudformation:CreateChangeSet'
              - 'cloudformation:ExecuteChangeSet'
              - 'cloudformation:DeleteChangeSet'
            Resource:
              - !Sub 'arn:aws:cloudformation:${AWS::Region}:${AWS::AccountId}:stack/${TestStackName}/*'
              - !Sub 'arn:aws:cloudformation:${AWS::Region}:${AWS::AccountId}:stack/${ProdStackName}/*'
            Effect: Allow
          - Action:
              - 'iam:PassRole'
            Resource: !GetAtt CloudFormationTrustRole.Arn
            Effect: Allow
          - Action:
              - 'sns:Publish'
              - 'sns:Subscribe'
            Effect: Allow
            Resource:
              - !Ref ApprovalTopic
          - Action:
              - 's3:GetObject'
              - 's3:GetObjectVersion'
              - 's3:GetBucketVersioning'
              - 's3:PutObject'
            Resource:
              - Fn::Join:
                - ""
                -
                  - !GetAtt S3Bucket.Arn
                  - "/*"
            Effect: Allow
      Roles:
        - !Ref CodePipelineTrustRole

  ApprovalTopic:
    Type: AWS::SNS::Topic

  CodeBuildProject:
    Type: AWS::CodeBuild::Project
    Properties:
      Name: !Sub "${AWS::StackName}-build"
      Artifacts:
        Type: CODEPIPELINE
      Description: !Sub "Building stage for ${ProdStackName}."
      Environment:
        ComputeType: BUILD_GENERAL1_SMALL
        EnvironmentVariables:
          - Name: S3_BUCKET
            Value: !Ref S3Bucket
        Image: "aws/codebuild/amazonlinux2-x86_64-standard:1.0"
        Type: LINUX_CONTAINER
      ServiceRole: !GetAtt
        - CodeBuildTrustRole
        - Arn
      TimeoutInMinutes: 5
      Source:
        Type: CODEPIPELINE
        BuildSpec: !Sub |
          version: 0.2
          phases:
            install:
              runtime-versions:
                python: 3.7
              commands:
                - echo "Ensure that the codebuild directory is executable"
                - chmod -R 755 ./scripts/codebuild/*
                - export BLUEPRINTS_DIR="$CODEBUILD_SRC_DIR_InfraCode"
                - ./scripts/codebuild/install.sh
            pre_build:
              commands:
                - ./scripts/codebuild/pre_build.sh
            build:
              commands:
                - ./scripts/codebuild/build.sh
            post_build:
              commands:
                - ./scripts/codebuild/post_build.sh
                - >
                    echo "{
                      \"Parameters\" : {
                        \"AppConfigPath\" : \"${AppConfigPathTest}\",
                        \"ImageSourceBucket\" : \"/all/stacks/${DataBrokerStackName}/publicbucket\",
                        \"ImageServerHostname\" : \"/all/stacks/${ImageServiceTestStackName}/hostname\",
                        \"HostnamePrefix\" : \"${TestHostnamePrefix}\",
                        \"DomainStackName\" : \"${DomainStackName}\",
                        \"CreateDNSRecord\" : \"${CreateDNSRecord}\",
                        \"InfrastructureStackName\" : \"${InfrastructureStackName}\",
                        \"SentryDsn\" : \"${SentryDsn}\"
                      },
                      \"Tags\" : {
                        \"Name\" : \"${TestStackName}\",
                        \"Contact\" : \"${ContactTag}\",
                        \"Owner\" : \"${OwnerTag}\",
                        \"Description\" : \"Test data pipeline for IIIF Manifests.\"
                      }
                    }" > test-stack-configuration.json
                - >
                    echo "{
                      \"Parameters\" : {
                        \"AppConfigPath\" : \"${AppConfigPathProd}\",
                        \"ImageSourceBucket\" : \"/all/stacks/${DataBrokerStackName}/publicbucket\",
                        \"ImageServerHostname\" : \"/all/stacks/${ImageServiceProdStackName}/hostname\",
                        \"HostnamePrefix\" : \"${ProdHostnamePrefix}\",
                        \"DomainStackName\" : \"${DomainStackName}\",
                        \"CreateDNSRecord\" : \"${CreateDNSRecord}\",
                        \"InfrastructureStackName\" : \"${InfrastructureStackName}\",
                        \"SentryDsn\" : \"${SentryDsn}\"
                      },
                      \"Tags\" : {
                        \"Name\" : \"${ProdStackName}\",
                        \"Contact\" : \"${ContactTag}\",
                        \"Owner\" : \"${OwnerTag}\",
                        \"Description\" : \"Production data pipeline for IIIF Manifests.\"
                      }
                    }" > prod-stack-configuration.json
          artifacts:
            files:
              - output.yml
              - test-stack-configuration.json
              - prod-stack-configuration.json

  DockerImageProcessorBuilder:
    Type: 'AWS::CodeBuild::Project'
    Properties:
      Name: !Sub '${AWS::StackName}-docker-image-processor'
      Description: 'Build Docker Image from GitHub for Image Processor'
      ServiceRole: !GetAtt
        - CodeBuildTrustRole
        - Arn
      TimeoutInMinutes: 10
      Source:
        Type: CODEPIPELINE
        GitCloneDepth: 1
        BuildSpec: |
          version: 0.2
          phases:
            pre_build:
              commands:
                - echo Logging in to Amazon ECR...
                - $(aws ecr get-login --no-include-email --region $AWS_DEFAULT_REGION)
                - REPOSITORY_URI=$AWS_ACCOUNT_ID.dkr.ecr.$AWS_DEFAULT_REGION.amazonaws.com/$IMAGE_REPO_NAME
                - COMMIT_HASH=$(echo $CODEBUILD_RESOLVED_SOURCE_VERSION | cut -c 1-7)
                - echo $COMMIT_HASH
                - IMAGE_TAG=${COMMIT_HASH:=latest}
            build:
              commands:
                - echo Build started on `date`
                - echo Building the Docker image...
                - docker build -t $REPOSITORY_URI:latest -t $REPOSITORY_URI:$COMMIT_HASH ./pyramid_generator
                - docker tag $REPOSITORY_URI:latest $REPOSITORY_URI:$COMMIT_HASH
                - docker tag $REPOSITORY_URI:$COMMIT_HASH $REPOSITORY_URI:$COMMIT_HASH
            post_build:
              commands:
                - echo Build completed on `date`
                - echo Pushing the Docker images...
                - docker push $REPOSITORY_URI:latest
                - docker push $REPOSITORY_URI:$COMMIT_HASH
                - printf '[{"name":"%s","imageUri":"%s"}]' $TEST_CONTAINER_NAME $REPOSITORY_URI:$IMAGE_TAG > imagedefinitionstest.json
                - printf '[{"name":"%s","imageUri":"%s"}]' $PROD_CONTAINER_NAME $REPOSITORY_URI:$IMAGE_TAG > imagedefinitionsprod.json
                - printf $CODEBUILD_RESOLVED_SOURCE_VERSION > sha.txt
                - printf $REPOSITORY_URI:$IMAGE_TAG > deployed_tag.txt
          artifacts:
            files:
              - imagedefinitionstest.json
              - imagedefinitionsprod.json
              - sha.txt
              - deployed_tag.txt
      Artifacts:
        Type: CODEPIPELINE
      Environment:
        Type: LINUX_CONTAINER
        ComputeType: BUILD_GENERAL1_SMALL
        Image: aws/codebuild/docker:17.09.0
        EnvironmentVariables:
          - Name: AWS_DEFAULT_REGION
            Value: !Ref AWS::Region
          - Name: AWS_ACCOUNT_ID
            Value: !Ref AWS::AccountId
          - Name: IMAGE_REPO_NAME
            Value: !Ref ImageProcessorContainerRepository

  PostDeployDocker:
    Type: AWS::CodeBuild::Project
    Properties:
      Name: !Sub '${AWS::StackName}-docker-add-tag'
      Description: 'CodeBuild to update the current_release tag in ECR'
      ServiceRole: !GetAtt
        - CodeBuildTrustRole
        - Arn
      TimeoutInMinutes: 10
      Source:
        Type: CODEPIPELINE
        GitCloneDepth: 1
        BuildSpec: |
          version: 0.2
          phases:
            pre_build:
              commands:
                - echo Pre-build started on `date`
                - echo Logging in to Amazon ECR...
                - $(aws ecr get-login --no-include-email --region $AWS_DEFAULT_REGION)
                - REPOSITORY_URI=$AWS_ACCOUNT_ID.dkr.ecr.$AWS_DEFAULT_REGION.amazonaws.com/$IMAGE_REPO_NAME
            build:
              commands:
                - DEPLOYED_VERSION=$(cat deployed_tag.txt)
                - docker pull $DEPLOYED_VERSION
                - docker tag $DEPLOYED_VERSION $REPOSITORY_URI:current_release
            post_build:
              commands:
                - echo Beginning post build on `date`
                - docker push $REPOSITORY_URI:current_release
      Artifacts:
        Type: CODEPIPELINE
      Environment:
        Type: LINUX_CONTAINER
        ComputeType: BUILD_GENERAL1_SMALL
        Image: aws/codebuild/docker:17.09.0
        EnvironmentVariables:
          - Name: IMAGE_REPO_NAME
            Value: !Ref ImageProcessorContainerRepository
          - Name: AWS_DEFAULT_REGION
            Value: !Ref AWS::Region
          - Name: AWS_ACCOUNT_ID
            Value: !Ref AWS::AccountId

  PostDeployGitHub:
    Type: AWS::CodeBuild::Project
    Properties:
      Name: !Sub '${AWS::StackName}-add-github-status'
      Description: 'CodeBuild to tag the latest commit in repo post-deploy'
      ServiceRole: !GetAtt
        - CodeBuildTrustRole
        - Arn
      TimeoutInMinutes: 10
      Source:
        Type: CODEPIPELINE
        GitCloneDepth: 1
        BuildSpec: |
          version: 0.2
          phases:
            pre_build:
              commands:
                - echo Pre-build started on `date`
            build:
              commands:
                - SOURCE_SHA=$(cat sha.txt)
                - DATE=$(date)
            post_build:
              commands:
                - curl -i -X POST -H "Authorization:token ${OAUTH_TOKEN}" "${API_URL}/${SOURCE_SHA}" -d "{\"state\":\"success\",\"description\":\"Deployed to production on ${DATE}\",\"context\":\"${CODEBUILD_INITIATOR}\",\"target_url\":\"https://${TARGET_HOST}\"}"
      Artifacts:
        Type: CODEPIPELINE
      Environment:
        Type: LINUX_CONTAINER
        ComputeType: BUILD_GENERAL1_SMALL
        Image: aws/codebuild/ubuntu-base:14.04
        EnvironmentVariables:
          - Name: OAUTH_TOKEN
            Type: PARAMETER_STORE
            Value: /esu/github/ndlib-git/oauth
          - Name: API_URL
            Value: !Sub "https://api.github.com/repos/${GitHubUser}/${ManifestPipelineRepoName}/statuses"
          - Name: TARGET_HOST
            Type: PARAMETER_STORE
            Value: !Sub "/all/stacks/${ImageServiceProdStackName}/hostname"

  S3Bucket:
    Type: AWS::S3::Bucket
    DeletionPolicy: Retain
    Properties:
      VersioningConfiguration:
        Status: Enabled

  S3ArtifactBucketPolicy:
    Type: AWS::S3::BucketPolicy
    Properties:
      Bucket: !Ref S3Bucket
      PolicyDocument:
        Version: "2012-10-17"
        Id: SSEAndSSLPolicy
        Statement:
        - Sid: DenyInsecureConnections
          Effect: Deny
          Principal: "*"
          Action: s3:*
          Resource: !Sub "arn:aws:s3:::${S3Bucket}/*"
          Condition:
            Bool:
              aws:SecureTransport: false

  ProjectPipeline:
    Type: AWS::CodePipeline::Pipeline
    Properties:
      RoleArn: !GetAtt CodePipelineTrustRole.Arn
      Stages:
      - Name: Source
        Actions:
        - Name: AppCode
          Namespace: "AppCodeVars"
          InputArtifacts: []
          ActionTypeId:
            Version: "1"
            Category: Source
            Owner: ThirdParty
            Provider: GitHub
          OutputArtifacts:
          - Name: AppCode
          Configuration:
            Repo: !Ref ManifestPipelineRepoName
            Branch: !Ref ManifestPipelineRepoBranch
            OAuthToken: !Ref GitHubToken
            Owner: !Ref GitHubUser
            PollForSourceChanges: true
          RunOrder: 1
        -
          Name: "InfraCode"
          ActionTypeId:
            Owner: ThirdParty
            Category: Source
            Provider: GitHub
            Version: "1"
          Configuration:
            Repo: !Ref ConfigurationRepoName
            Branch: !Ref ConfigurationRepoBranchName
            Owner: !Ref GitHubUser
            OAuthToken: !Ref GitHubToken
            PollForSourceChanges: false
          OutputArtifacts:
            - Name: InfraCode
          RunOrder: 1
      - Name: Build
        Actions:
        - Name: Build
          InputArtifacts:
          - Name: AppCode
          - Name: InfraCode
          ActionTypeId:
            Category: Build
            Owner: AWS
            Version: "1"
            Provider: CodeBuild
          OutputArtifacts:
          - Name: BuiltCode
          Configuration:
            ProjectName: !Ref CodeBuildProject
            PrimarySource: AppCode
          RunOrder: 1
        - Name: BuildDockerImage
          InputArtifacts:
          - Name: AppCode
          ActionTypeId:
            Category: Build
            Owner: AWS
            Version: "1"
            Provider: CodeBuild
          OutputArtifacts:
          - Name: BuiltCodeDockerImage
          Configuration:
            ProjectName: !Ref DockerImageProcessorBuilder
            PrimarySource: AppCode
          RunOrder: 2

      - Name: Test
        Actions:
          - Name: CreateChangeSet
            ActionTypeId:
              Category: Deploy
              Owner: AWS
              Provider: CloudFormation
              Version: '1'
            InputArtifacts:
              - Name: BuiltCode
            Configuration:
              ActionMode: CHANGE_SET_REPLACE
              Capabilities: CAPABILITY_NAMED_IAM
              RoleArn: !GetAtt CloudFormationTrustRole.Arn
              StackName: !Ref TestStackName
              ChangeSetName: TestChangeSetName
              TemplateConfiguration: BuiltCode::test-stack-configuration.json
              TemplatePath: BuiltCode::output.yml
              ParameterOverrides: !Sub '{"ContainerImageUrl": "${AWS::AccountId}.dkr.ecr.${AWS::Region}.amazonaws.com/${ImageProcessorContainerRepository}:latest"}'
            RunOrder: 1
          - Name: Deploy
            ActionTypeId:
              Category: Deploy
              Owner: AWS
              Provider: CloudFormation
              Version: '1'
            Configuration:
              ActionMode: CHANGE_SET_EXECUTE
              ChangeSetName: TestChangeSetName
              RoleArn: !GetAtt CloudFormationTrustRole.Arn
              StackName: !Ref TestStackName
            RunOrder: 2
          -
            Name: "Approval"
            ActionTypeId:
              Owner: AWS
              Category: Approval
              Provider: Manual
              Version: "1"
            Configuration:
              NotificationArn: !Ref ApprovalTopic
              CustomData: !Sub "A new version of https://github.com/${GitHubUser}/${ManifestPipelineRepoName}/tree/#{AppCodeVars.BranchName} has been deployed to the ${TestStackName} stack and is awaiting your approval. If you approve these changes, they will be deployed to the ${ProdStackName} stack.\n\n*Commit Message*\n#{AppCodeVars.CommitMessage}\n\nFor more details on the changes, see https://github.com/${GitHubUser}/#{AppCodeVars.RepositoryName}/commit/#{AppCodeVars.CommitId}."
            RunOrder: 3

      - Name: Production
        Actions:
          - Name: CreateChangeSet
            ActionTypeId:
              Category: Deploy
              Owner: AWS
              Provider: CloudFormation
              Version: '1'
            InputArtifacts:
              - Name: BuiltCode
            Configuration:
              ActionMode: CHANGE_SET_REPLACE
              Capabilities: CAPABILITY_NAMED_IAM
              RoleArn: !GetAtt CloudFormationTrustRole.Arn
              StackName: !Ref ProdStackName
              ChangeSetName: ProdChangeSetName
              TemplateConfiguration: BuiltCode::prod-stack-configuration.json
              TemplatePath: BuiltCode::output.yml
              ParameterOverrides: !Sub '{"ContainerImageUrl": "${AWS::AccountId}.dkr.ecr.${AWS::Region}.amazonaws.com/${ImageProcessorContainerRepository}:latest"}'
            RunOrder: 1
          - Name: Deploy
            ActionTypeId:
              Category: Deploy
              Owner: AWS
              Provider: CloudFormation
              Version: '1'
            Configuration:
              ActionMode: CHANGE_SET_EXECUTE
              ChangeSetName: ProdChangeSetName
              RoleArn: !GetAtt CloudFormationTrustRole.Arn
              StackName: !Ref ProdStackName
            RunOrder: 2

      - Name: PostProduction
        Actions:
          - Name: "AddDockerTag"
            InputArtifacts:
              - Name: BuiltCodeDockerImage
            ActionTypeId:
              Owner: AWS
              Category: Build
              Provider: CodeBuild
              Version: "1"
            Configuration:
              ProjectName: !Ref PostDeployDocker
            RunOrder: 1

          - Name: "AddGitHubStatus"
            InputArtifacts:
              - Name: BuiltCodeDockerImage
            ActionTypeId:
              Owner: AWS
              Category: Build
              Provider: CodeBuild
              Version: "1"
            Configuration:
              ProjectName: !Ref PostDeployGitHub
            RunOrder: 1

      ArtifactStore:
        Type: S3
        Location: !Ref S3Bucket

  DebugPermissions:
    Type: AWS::IAM::ManagedPolicy
    Properties:
      Roles:
        - !ImportValue
            Fn::Sub: ${InfrastructureStackName}:DebugRoleName
      PolicyDocument:
        Version: '2012-10-17'
        Statement:
          - Sid: AllowReadBuckets
            Effect: Allow
            Action:
              - 's3:GetObject'
              - 's3:ListBucket'
            Resource:
              - !GetAtt S3Bucket.Arn
              - !Sub ${S3Bucket.Arn}/*
          - Sid: AllowPipelineActions
            Effect: Allow
            Action:
              - 'codepipeline:GetPipeline'
              - 'codepipeline:GetPipelineExecution'
              - 'codepipeline:GetPipelineState'
              - 'codepipeline:ListActionExecutions'
              - 'codepipeline:ListPipelineExecutions'
              - 'codepipeline:ListPipelines'
            Resource:
              - !Sub 'arn:aws:codepipeline:${AWS::Region}:${AWS::AccountId}:${ProjectPipeline}'
              - !Sub 'arn:aws:codepipeline:${AWS::Region}:${AWS::AccountId}:${ProjectPipeline}/*'
          - Sid: AllowCodeBuildActions
            Effect: Allow
            Action:
              - 'codebuild:BatchGetBuilds'
              - 'codebuild:BatchGetProjects'
              - 'codebuild:ListBuilds'
              - 'codebuild:ListBuildsForProject'
            Resource:
              - !Sub 'arn:aws:codebuild:${AWS::Region}:${AWS::AccountId}:project/${AWS::StackName}-*'
          - Sid: AllowCodeBuildLogs
            Effect: Allow
            Action:
              - 'logs:GetLogEvents'
            Resource:
              - !Sub 'arn:aws:logs:${AWS::Region}:${AWS::AccountId}:log-group:/aws/codebuild/${AWS::StackName}-*'
          # This pipeline currently creates a change set then executes. So in order to see execution details,
          # a Deployment user will need to see what may have gone wrong with the CloudFormation CHANGE_SET_EXECUTE
          # for the target stacks
          - Sid: AllowCloudformationActions
            Effect: Allow
            Action:
              - 'cloudformation:DescribeStacks'
              - 'cloudformation:DescribeStackEvents'
              - 'cloudformation:DescribeChangeSet'
              - 'cloudformation:GetStackPolicy'
              - 'cloudformation:GetTemplate'
              - 'cloudformation:ListChangeSets'
              - 'cloudformation:ListStackResources'
            Resource:
              - !Sub 'arn:aws:cloudformation:${AWS::Region}:${AWS::AccountId}:stack/${TestStackName}/*'
              - !Sub 'arn:aws:cloudformation:${AWS::Region}:${AWS::AccountId}:stack/${ProdStackName}/*'

  DeploymentPermissions:
    Type: AWS::IAM::ManagedPolicy
    Properties:
      Roles:
        - !ImportValue
            Fn::Sub: ${InfrastructureStackName}:DeploymentRoleName
      PolicyDocument:
        Version: '2012-10-17'
        Statement:
          - Sid: AllowPipelineActions
            Effect: Allow
            Action:
              - 'codepipeline:DisableStageTransition'
              - 'codepipeline:EnableStageTransition'
              - 'codepipeline:GetPipeline'
              - 'codepipeline:GetPipelineExecution'
              - 'codepipeline:GetPipelineState'
              - 'codepipeline:ListActionExecutions'
              - 'codepipeline:ListPipelineExecutions'
              - 'codepipeline:ListPipelines'
              - 'codepipeline:PutApprovalResult'
              - 'codepipeline:RetryStageExecution'
              - 'codepipeline:StartPipelineExecution'
            Resource:
              - !Sub 'arn:aws:codepipeline:${AWS::Region}:${AWS::AccountId}:${ProjectPipeline}'
              - !Sub 'arn:aws:codepipeline:${AWS::Region}:${AWS::AccountId}:${ProjectPipeline}/*'
          - Sid: AllowCodeBuildActions
            Effect: Allow
            Action:
              - 'codebuild:BatchGetBuilds'
              - 'codebuild:BatchGetProjects'
              - 'codebuild:ListBuilds'
              - 'codebuild:ListBuildsForProject'
            Resource:
              - !Sub 'arn:aws:codebuild:${AWS::Region}:${AWS::AccountId}:project/${AWS::StackName}-*'
          - Sid: AllowCodeBuildLogs
            Effect: Allow
            Action:
              - 'logs:GetLogEvents'
            Resource:
              - !Sub 'arn:aws:logs:${AWS::Region}:${AWS::AccountId}:log-group:/aws/codebuild/${AWS::StackName}-*'
          # This pipeline currently creates a change set then executes. So in order to see execution details,
          # a Deployment user will need to see what may have gone wrong with the CloudFormation CHANGE_SET_EXECUTE
          # for the target stacks
          - Sid: AllowCloudformationActions
            Effect: Allow
            Action:
              - 'cloudformation:DescribeStacks'
              - 'cloudformation:DescribeStackEvents'
              - 'cloudformation:DescribeChangeSet'
              - 'cloudformation:GetStackPolicy'
              - 'cloudformation:GetTemplate'
              - 'cloudformation:ListChangeSets'
              - 'cloudformation:ListStackResources'
            Resource:
              - !Sub 'arn:aws:cloudformation:${AWS::Region}:${AWS::AccountId}:stack/${TestStackName}/*'
              - !Sub 'arn:aws:cloudformation:${AWS::Region}:${AWS::AccountId}:stack/${ProdStackName}/*'<|MERGE_RESOLUTION|>--- conflicted
+++ resolved
@@ -263,12 +263,8 @@
             Resource:
               - !Sub 'arn:aws:lambda:${AWS::Region}:${AWS::AccountId}:function:${TestStackName}-*'
               - !Sub 'arn:aws:lambda:${AWS::Region}:${AWS::AccountId}:function:${ProdStackName}-*'
-<<<<<<< HEAD
-              - !Sub 'arn:aws:lambda:${AWS::Region}:${AWS::AccountId}:layer:*'
-=======
               - !Sub 'arn:aws:lambda:${AWS::Region}:${AWS::AccountId}:layer:*-manifest-layer'
               - !Sub 'arn:aws:lambda:${AWS::Region}:${AWS::AccountId}:layer:*-sentry-layer'
->>>>>>> e024f7e6
             Effect: Allow
           - Action:
               - 'iam:GetRole'
