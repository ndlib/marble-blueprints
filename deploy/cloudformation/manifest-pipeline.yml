--- conflicted
+++ resolved
@@ -52,11 +52,6 @@
     Type: String
     Description: "The bucket that rarebooks images are in for the search process"
   GoogleKeyPath:
-<<<<<<< HEAD
-      Type: String
-      Description: The ssm path to look for the google team drive credentials and drive-id
-      Default: '/all/marble/google'
-=======
     Type: String
     Description: The ssm path to look for the google team drive credentials and drive-id
     Default: '/all/marble/google'
@@ -64,7 +59,6 @@
     Type: String
     Description: The ssm path to look for the EmbARK museum credentials
     Default: '/all/marble/museum'
->>>>>>> 69cbc96a
 
   CreateDNSRecord:
     Type: String
